--- conflicted
+++ resolved
@@ -5,25 +5,11 @@
 
 interface LogoProps {
   className?: string
-<<<<<<< HEAD
-  size?: "sm" | "md" | "lg" | "xl" | "footer"
-=======
   size?: "sm" | "md" | "lg" | "xl"
->>>>>>> 78858078
   variant?: "default" | "header" | "footer"
 }
 
 const SIZE_CONFIG = {
-<<<<<<< HEAD
-  sm: { wrapper: "h-10 w-10", dimension: 40, sizes: "40px" },
-  md: { wrapper: "h-14 w-14", dimension: 56, sizes: "56px" },
-  lg: { wrapper: "h-16 w-16", dimension: 64, sizes: "64px" },
-  xl: { wrapper: "h-[200px] w-[200px]", dimension: 200, sizes: "200px" },
-  footer: {
-    wrapper: "h-16 w-16 md:h-[200px] md:w-[200px]",
-    dimension: 200,
-    sizes: "(min-width: 768px) 200px, 64px"
-=======
   sm: { wrapper: "h-10 w-10", dimension: 40 },
   md: { wrapper: "h-14 w-14", dimension: 56 },
   lg: { wrapper: "h-16 w-16", dimension: 64 },
@@ -42,7 +28,6 @@
     default: "",
     header: "hover:opacity-90 transition-all",
     footer: "hover:opacity-90 transition-all"
->>>>>>> 78858078
   }
 } as const
 
@@ -63,11 +48,7 @@
       <div
         ref={forwardedRef}
         className={cn(
-<<<<<<< HEAD
-          "relative flex items-center justify-center overflow-hidden flex-shrink-0 motion-safe:animate-logo-glow motion-reduce:animate-none",
-=======
           "relative flex items-center justify-center overflow-hidden flex-shrink-0",
->>>>>>> 78858078
           wrapper,
           variantClasses[variant],
           className
@@ -75,19 +56,6 @@
         {...props}
       >
         <Image
-<<<<<<< HEAD
-          src="/images/logo_transparent.png"
-          alt="SV Lentes"
-          width={dimension}
-          height={dimension}
-          className={cn(
-            "object-contain transition-transform duration-500",
-            sizeKey === "sm" || sizeKey === "md" ? "p-1" : "p-2"
-          )}
-          priority={variant !== "footer"}
-          loading={variant === "footer" ? "lazy" : undefined}
-          sizes={sizes}
-=======
           src="/images/logo_animado.gif"
           alt="SV Lentes"
           width={dimension}
@@ -96,14 +64,10 @@
           priority
           unoptimized
           onError={() => setError(true)}
->>>>>>> 78858078
         />
       </div>
     )
   }
-<<<<<<< HEAD
-)
-=======
   // Fallback to WebP with PNG using Next.js Image optimization
   return (
     <div
@@ -136,7 +100,6 @@
     </div>
   )
 })
->>>>>>> 78858078
 Logo.displayName = "Logo"
 
 export const LogoHeader = React.forwardRef<HTMLDivElement, LogoProps>(
@@ -145,11 +108,7 @@
 LogoHeader.displayName = "LogoHeader"
 
 export const LogoFooter = React.forwardRef<HTMLDivElement, LogoProps>(
-<<<<<<< HEAD
-  (props, ref) => <Logo ref={ref} size="footer" variant="footer" {...props} />
-=======
   (props, ref) => <Logo ref={ref} size="xl" variant="footer" {...props} />
->>>>>>> 78858078
 )
 LogoFooter.displayName = "LogoFooter"
 
