'use client'

import { useState, useEffect, useMemo, useCallback } from 'react'
import { useAuth } from '@/contexts/AuthContext'
import { Button } from '@/components/ui/Button'
import { LogoHeader } from '@/components/ui/Logo'
import { scrollToSection, generateWhatsAppLink } from '@/lib/utils'
import { Menu, X, Phone, User, LayoutDashboard, LogOut } from 'lucide-react'

interface HeaderProps {
    className?: string
}

export function Header({ className }: HeaderProps) {
    const { user, loading, signOut } = useAuth()
    const [isMenuOpen, setIsMenuOpen] = useState(false)
    const [isScrolled, setIsScrolled] = useState(false)

<<<<<<< HEAD
    const useCentralizedConfig = useMemo(
        () => config.isFeatureEnabled('useCentralizedConfig'),
        []
    )
    const headerMenu = useMemo(
        () => (useCentralizedConfig ? config.getMenu('pt-BR', 'header') : null),
        [useCentralizedConfig]
    )
=======
    // FIXME: Configuração centralizada desabilitada temporariamente
    // ConfigService requer acesso a fs (Node.js) que não funciona no client
    // TODO: Implementar servidor de config ou passar como props de server component
    const useCentralizedConfig = false
    const headerMenu = null
>>>>>>> f1df1f2e

    // Detectar scroll para adicionar sombra no header
    useEffect(() => {
        const handleScroll = () => {
            setIsScrolled(window.scrollY > 10)
        }

        window.addEventListener('scroll', handleScroll)
        return () => window.removeEventListener('scroll', handleScroll)
    }, [])

    // Fechar menu mobile ao redimensionar
    useEffect(() => {
        const handleResize = () => {
            if (window.innerWidth >= 768) {
                setIsMenuOpen(false)
            }
        }

        window.addEventListener('resize', handleResize)
        return () => window.removeEventListener('resize', handleResize)
    }, [])

    const navigation = useMemo(() => {
        if (useCentralizedConfig && headerMenu) {
            return headerMenu.main.map((item: any) => ({
                name: item.label,
                href: item.href,
                isAnchor: item.isAnchor || false,
            }))
        }

        return [
            { name: 'Calculadora', href: '/calculadora', isAnchor: false },
            { name: 'Planos', href: 'https://svlentes.com.br/planos', isAnchor: false },
            { name: 'Como Funciona', href: '/como-funciona', isAnchor: false },
            { name: 'Blog', href: '/blog', isAnchor: false },
            { name: 'FAQ', href: '#perguntas-frequentes', isAnchor: true },
            { name: 'Contato', href: '#contato', isAnchor: true },
        ]
    }, [headerMenu, useCentralizedConfig])

    const ctaConfig = useMemo(
        () => (useCentralizedConfig && headerMenu ? headerMenu.cta : null),
        [headerMenu, useCentralizedConfig]
    )

    const handleNavClick = useCallback((href: string) => {
        const sectionId = href.replace('#', '')
        scrollToSection(sectionId)
        setIsMenuOpen(false)
    }, [])

    const handleAgendarConsulta = useCallback(() => {
        const whatsappMessage = `Olá! Gostaria de agendar uma consulta com o Dr. Philipe Saraiva Cruz para avaliar minha necessidade de lentes de contato.

Vim através do site SV Lentes e tenho interesse no serviço de assinatura com acompanhamento médico.`

        const whatsappLink = generateWhatsAppLink(
            process.env.NEXT_PUBLIC_WHATSAPP_NUMBER || '5511947038078',
            whatsappMessage
        )

        window.open(whatsappLink, '_blank')
    }, [])

    const handleLogin = useCallback(() => {
        window.location.href = '/area-assinante/login'
    }, [])

    const handleLogout = useCallback(async () => {
        await signOut()
        window.location.href = '/'
    }, [signOut])

    return (
        <header
            className={`fixed top-0 left-0 right-0 z-50 transition-all duration-300 ${isScrolled
                    ? 'bg-white/95 backdrop-blur-md shadow-lg border-b border-gray-200/50'
                    : 'bg-white shadow-sm'
                } ${className}`}
        >
            <div className="container-custom">
                <div className="flex items-center justify-between h-16 lg:h-20">
                    {/* Logo */}
                    <a
                        href="/"
                        className="hover:opacity-90 transition-opacity"
                        aria-label="SV Lentes - Voltar para a página inicial"
                    >
                        <LogoHeader />
                    </a>

                    {/* Navigation Desktop */}
                    <nav className="hidden md:flex items-center space-x-8">
                        {navigation.map((item: any) => (
                            item.isAnchor ? (
                                <a
                                    key={item.name}
                                    href={item.href}
                                    onClick={(e) => {
                                        e.preventDefault()
                                        handleNavClick(item.href)
                                    }}
                                    className="text-gray-700 hover:text-primary-600 font-medium transition-colors duration-200 relative group"
                                >
                                    {item.name}
                                    <span className="absolute -bottom-1 left-0 w-0 h-0.5 bg-primary-600 transition-all duration-200 group-hover:w-full"></span>
                                </a>
                            ) : (
                                <a
                                    key={item.name}
                                    href={item.href}
                                    className="text-gray-700 hover:text-primary-600 font-medium transition-colors duration-200 relative group"
                                >
                                    {item.name}
                                    <span className="absolute -bottom-1 left-0 w-0 h-0.5 bg-primary-600 transition-all duration-200 group-hover:w-full"></span>
                                </a>
                            )
                        ))}
                    </nav>

                    {/* CTA Button Desktop */}
                    <div className="hidden md:flex items-center space-x-4">
                        {user ? (
                            <>
                                <Button
                                    onClick={() => window.location.href = ctaConfig?.authenticated.dashboard.href || '/area-assinante/dashboard'}
                                    variant="outline"
                                    className="flex items-center space-x-2 border-cyan-600 text-cyan-600 hover:bg-cyan-50"
                                    size="default"
                                >
                                    <LayoutDashboard className="w-4 h-4" />
                                    <span>{ctaConfig?.authenticated.dashboard.label || 'Meu Painel'}</span>
                                </Button>
                                <Button
                                    onClick={handleLogout}
                                    variant="ghost"
                                    className="flex items-center space-x-2 text-gray-600 hover:text-gray-800"
                                    size="default"
                                >
                                    <LogOut className="w-4 h-4" />
                                    <span>{ctaConfig?.authenticated.logout.label || 'Sair'}</span>
                                </Button>
                            </>
                        ) : (
                            <>
                                <Button
                                    onClick={handleAgendarConsulta}
                                    className="flex items-center space-x-2 bg-cyan-600 hover:bg-cyan-700"
                                    size="default"
                                >
                                    <Phone className="w-4 h-4" />
                                    <span>{ctaConfig?.unauthenticated.schedule.label || 'Agendar Consulta'}</span>
                                </Button>
                                <Button
                                    onClick={handleLogin}
                                    variant="outline"
                                    className="flex items-center space-x-2 border-cyan-600 text-cyan-600 hover:bg-cyan-50"
                                    size="default"
                                >
                                    <User className="w-4 h-4" />
                                    <span>{ctaConfig?.unauthenticated.login.label || 'Área do Assinante'}</span>
                                </Button>
                            </>
                        )}
                    </div>

                    {/* Mobile Menu Button */}
                    <button
                        onClick={() => setIsMenuOpen(!isMenuOpen)}
                        className="md:hidden p-2 rounded-lg text-gray-700 hover:bg-gray-100 transition-colors"
                        aria-label="Toggle menu"
                    >
                        {isMenuOpen ? (
                            <X className="w-6 h-6" />
                        ) : (
                            <Menu className="w-6 h-6" />
                        )}
                    </button>
                </div>

                {/* Mobile Menu */}
                {isMenuOpen && (
                    <div className="md:hidden border-t border-gray-200 bg-white">
                        <div className="py-4 space-y-4">
                            {navigation.map((item: any) => (
                                item.isAnchor ? (
                                    <a
                                        key={item.name}
                                        href={item.href}
                                        onClick={(e) => {
                                            e.preventDefault()
                                            handleNavClick(item.href)
                                        }}
                                        className="block px-4 py-2 text-gray-700 hover:text-primary-600 hover:bg-gray-50 font-medium transition-colors duration-200"
                                    >
                                        {item.name}
                                    </a>
                                ) : (
                                    <a
                                        key={item.name}
                                        href={item.href}
                                        className="block px-4 py-2 text-gray-700 hover:text-primary-600 hover:bg-gray-50 font-medium transition-colors duration-200"
                                    >
                                        {item.name}
                                    </a>
                                )
                            ))}

                            {/* Mobile CTA */}
                            <div className="px-4 pt-4 border-t border-gray-200 space-y-3">
                                {user ? (
                                    <>
                                        <Button
                                            onClick={() => window.location.href = ctaConfig?.authenticated.dashboard.href || '/area-assinante/dashboard'}
                                            variant="outline"
                                            className="w-full flex items-center justify-center space-x-2 border-cyan-600 text-cyan-600 hover:bg-cyan-50"
                                            size="default"
                                        >
                                            <LayoutDashboard className="w-4 h-4" />
                                            <span>{ctaConfig?.authenticated.dashboard.label || 'Meu Painel'}</span>
                                        </Button>
                                        <Button
                                            onClick={handleLogout}
                                            variant="ghost"
                                            className="w-full flex items-center justify-center space-x-2 text-gray-600 hover:text-gray-800"
                                            size="default"
                                        >
                                            <LogOut className="w-4 h-4" />
                                            <span>{ctaConfig?.authenticated.logout.label || 'Sair'}</span>
                                        </Button>
                                    </>
                                ) : (
                                    <>
                                        <Button
                                            onClick={handleAgendarConsulta}
                                            className="w-full flex items-center justify-center space-x-2 bg-cyan-600 hover:bg-cyan-700"
                                            size="default"
                                        >
                                            <Phone className="w-4 h-4" />
                                            <span>{ctaConfig?.unauthenticated.schedule.label || 'Agendar Consulta'}</span>
                                        </Button>
                                        <Button
                                            onClick={handleLogin}
                                            variant="outline"
                                            className="w-full flex items-center justify-center space-x-2 border-cyan-600 text-cyan-600 hover:bg-cyan-50"
                                            size="default"
                                        >
                                            <User className="w-4 h-4" />
                                            <span>{ctaConfig?.unauthenticated.login.label || 'Área do Assinante'}</span>
                                        </Button>
                                    </>
                                )}
                            </div>
                        </div>
                    </div>
                )}
            </div>

            </header>
    )
}<|MERGE_RESOLUTION|>--- conflicted
+++ resolved
@@ -16,22 +16,11 @@
     const [isMenuOpen, setIsMenuOpen] = useState(false)
     const [isScrolled, setIsScrolled] = useState(false)
 
-<<<<<<< HEAD
-    const useCentralizedConfig = useMemo(
-        () => config.isFeatureEnabled('useCentralizedConfig'),
-        []
-    )
-    const headerMenu = useMemo(
-        () => (useCentralizedConfig ? config.getMenu('pt-BR', 'header') : null),
-        [useCentralizedConfig]
-    )
-=======
     // FIXME: Configuração centralizada desabilitada temporariamente
     // ConfigService requer acesso a fs (Node.js) que não funciona no client
     // TODO: Implementar servidor de config ou passar como props de server component
     const useCentralizedConfig = false
     const headerMenu = null
->>>>>>> f1df1f2e
 
     // Detectar scroll para adicionar sombra no header
     useEffect(() => {
