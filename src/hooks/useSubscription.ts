--- conflicted
+++ resolved
@@ -125,11 +125,7 @@
     } finally {
       setLoading(false)
     }
-<<<<<<< HEAD
-  }, [authUser, cacheKey])
-=======
   }, [authUser, retryCount])
->>>>>>> f1df1f2e
 
   const updateShippingAddress = useCallback(async (address: any): Promise<boolean> => {
     if (!authUser) {
