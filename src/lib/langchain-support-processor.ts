/**
 * LangChain Support-Specific Message Processor
 * Specialized prompts and workflows for customer support via WhatsApp
 */

import { ChatOpenAI } from '@langchain/openai'
import { PromptTemplate, ChatPromptTemplate } from '@langchain/core/prompts'
import { StringOutputParser } from '@langchain/core/output_parsers'
import { RunnableSequence, RunnableMap } from '@langchain/core/runnables'
import { Document } from '@langchain/core/documents'
import { SupportKnowledgeBase, FAQCategory } from './support-knowledge-base'
import { supportTicketManager, TicketCategory, TicketPriority } from './support-ticket-manager'
import { getLangSmithConfig, logLangSmithStatus, getLangSmithRunConfig } from './langsmith-config'

interface SupportIntent {
  name: string
  confidence: number
  category: TicketCategory
  priority: TicketPriority
  escalationRequired: boolean
  entities: {
    sentiment: 'positive' | 'negative' | 'neutral'
    urgency: 'low' | 'medium' | 'high' | 'critical'
    emotions: string[]
    keywords: string[]
  }
  suggestedActions: string[]
  responseStrategy: 'automated' | 'agent_required' | 'escalation'
}

interface SupportContext {
  userHistory: any[]
  previousTickets: any[]
  subscriptionInfo: any
  userProfile: any
  conversationHistory: string[]
  lastIntent?: SupportIntent
}

/**
 * C5: Input sanitization to prevent prompt injection attacks
 */
function sanitizeUserInput(input: string, maxLength: number = 5000): string {
  if (typeof input !== 'string') {
    return ''
  }

  // Truncate to max length first
  let sanitized = input.substring(0, maxLength)

  // Remove common prompt injection patterns
  const injectionPatterns = [
    /\{system\}/gi,
    /\{assistant\}/gi,
    /\{user\}/gi,
    /ignore\s+previous/gi,
    /ignore\s+all\s+previous/gi,
    /disregard\s+previous/gi,
    /forget\s+previous/gi,
    /new\s+instructions/gi,
    /override\s+instructions/gi,
    /system\s*:/gi,
    /assistant\s*:/gi,
    /### Instruction/gi,
    /### New Instruction/gi,
    /\[INST\]/gi,
    /\[\/INST\]/gi
  ]

  for (const pattern of injectionPatterns) {
    sanitized = sanitized.replace(pattern, '')
  }

  // Remove excessive whitespace
  sanitized = sanitized.replace(/\s+/g, ' ').trim()

  return sanitized
}

/**
 * C5: Sanitize conversation history to prevent accumulated injection
 */
function sanitizeHistory(history: string[], maxItems: number = 10): string[] {
  return history
    .slice(-maxItems) // Keep only recent history
    .map(msg => sanitizeUserInput(msg, 500)) // Shorter limit for history
    .filter(msg => msg.length > 0) // Remove empty messages
}

export class LangChainSupportProcessor {
  private llm: ChatOpenAI
  private knowledgeBase: SupportKnowledgeBase

  // Support-specific intent classification template
  private readonly SUPPORT_INTENT_TEMPLATE = `
Você é um assistente de atendimento ao cliente especializado em lentes de contato da SV Lentes.

Analise a mensagem do cliente e classifique a intenção com base nas seguintes categorias:

CATEGORIAS PRINCIPAIS:
- BILLING: Questões sobre pagamento, fatura, cartão, PIX, boleto
- TECHNICAL: Problemas técnicos, site, app, sistema
- PRODUCT: Informações sobre produtos, troca, qualidade, tipos de lentes
- DELIVERY: Entrega, frete, rastreamento, atraso, correios
- ACCOUNT: Conta, login, senha, dados pessoais, autenticação
- SUBSCRIPTION: Gestão de assinatura (pausar, reativar, cancelar, alterar)
- COMPLAINT: Reclamações, insatisfação, problemas
- COMPLIMENT: Elogios, feedback positivo
- EMERGENCY: Emergências médicas, problemas oculares urgentes
- GENERAL: Dúvidas gerais, informações variadas

NÍVEIS DE PRIORIDADE:
- CRITICAL: Emergências médicas, risco à visão, segurança
- URGENT: Pagamentos urgentes, entrega atrasada, cancelamento imediato
- HIGH: Reclamações sérias, problemas recorrentes, trocas urgentes
- MEDIUM: Dúvidas comuns, agendamentos, informações gerais
- LOW: Elogios, sugestões, curiosidades

MENSAGEM DO CLIENTE: "{message}"

HISTÓRICO RECENTE: {history}

DADOS DO CLIENTE: {customerData}

Forneça a análise no formato JSON:
{{
  "intent": "nome_da_intenção_específica",
  "category": "CATEGORIA",
  "priority": "PRIORIDADE",
  "confidence": 0.0,
  "escalationRequired": true/false,
  "entities": {{
    "sentiment": "positive/negative/neutral",
    "urgency": "low/medium/high/critical",
    "emotions": ["emoção1", "emoção2"],
    "keywords": ["palavra1", "palavra2"],
    "mentionedProducts": ["produto1"],
    "mentionedOrders": ["pedido1"],
    "urgencyIndicators": ["indicador1"]
  }},
  "suggestedActions": ["ação1", "ação2"],
  "responseStrategy": "automated/agent_required/escalation",
  "requiresImmediateAttention": true/false,
  "riskLevel": "low/medium/high/critical"
}}

Seja específico e preciso na classificação. Considere o contexto do cliente.
`

  // Response generation template for support
  private readonly SUPPORT_RESPONSE_TEMPLATE = `
Você é um assistente de atendimento ao cliente da SV Lentes, especializado em lentes de contato com supervisão do Dr. Philipe Saraiva Cruz (CRM-MG 69.870).

REGRAS DE ATENDIMENTO:
- Seja empático, profissional e claro
- Forneça informações precisas e úteis
- Priorize segurança e bem-estar do cliente
- Para emergências oculares, direcione imediatamente para atendimento médico
- Mantenha tom calmo e tranquilizador
- Use linguagem simples e acessível

INFORMAÇÕES DA EMPRESA:
- Clínica: Saraiva Vision - Caratinga/MG
- Responsável: Dr. Philipe Saraiva Cruz (CRM-MG 69.870)
- WhatsApp Clínica: (33) 98606-1427
- WhatsApp Chatbot: (33) 99989-8026
- E-mail: contato@svlentes.com.br
- Site: svlentes.com.br

CONTEXTUALIZAÇÃO:
- Nome do cliente: {customerName}
- Tipo de cliente: {customerType}
- Status da assinatura: {subscriptionStatus}
- Histórico recente: {recentHistory}

INTENÇÃO DETECTADA: {intent}
CATEGORIA: {category}
PRIORIDADE: {priority}
SENTIMENTO: {sentiment}
URGÊNCIA: {urgency}

MENSAGEM ORIGINAL: "{originalMessage}"

CONHECIMENTO RELEVANTE: {knowledgeBase}

Instruções específicas baseadas na intenção:
{specificInstructions}

Forneça uma resposta que:
1. Responda diretamente à preocupação do cliente
2. Demonstre empatia e compreensão
3. Ofereça solução ou próximos passos claros
4. Inclua opções de resposta rápida quando apropriado
5. Identifique quando é necessário escalar para atendente humano

Resposta em português brasileiro, natural e conversacional.
`

  // Emergency detection template
  private readonly EMERGENCY_DETECTION_TEMPLATE = `
Analise a mensagem para detectar possíveis emergências oftalmológicas.

SINAIS DE EMERGÊNCIA:
- Dor intensa nos olhos
- Perda súbita de visão
- Visão borrada persistente
- Trauma ocular
- Sangramento nos olhos
- Sensibilidade extrema à luz
- Olhos vermelhos intensos
- Ferimentos nos olhos

MENSAGEM: "{message}"

Responda apenas com "EMERGENCY_TRUE" se houver sinais claros de emergência, ou "EMERGENCY_FALSE" caso contrário.
`

  // Escalation decision template
  private readonly ESCALATION_DECISION_TEMPLATE = `
Analise se esta interação requer escalonamento para atendente humano.

CRITÉRIOS DE ESCALONAMENTO:
- Cliente solicitou explicitamente falar com atendente
- Problema complexo não resolvido pelo chatbot
- Reclamação persistente ou insatisfação
- Situação de emergência
- Questões de segurança
- Operações financeiras complexas
- Cancelamento de serviço

MENSAGEM: "{message}"
INTENÇÃO: {intent}
PRIORIDADE: {priority}
TENTATIVAS ANTERIORES: {attempts}
HISTÓRICO DE CONVERSA: {conversationHistory}

Responda com "ESCALATE_TRUE" ou "ESCALATE_FALSE" e justifique em uma linha.
`

  private intentChain: RunnableSequence<any, SupportIntent>
  private responseChain: RunnableSequence<any, string>
  private emergencyChain: RunnableSequence<any, string>
  private escalationChain: RunnableSequence<any, string>

  constructor() {
    // C2: Validate required OpenAI credentials at startup
    const openAIApiKey = process.env.OPENAI_API_KEY
    if (!openAIApiKey) {
      throw new Error(
        'OpenAI API key not configured. Required environment variable: OPENAI_API_KEY'
      )
    }

    const langsmithConfig = getLangSmithConfig()

    this.llm = new ChatOpenAI({
      modelName: 'gpt-4-turbo-preview',
      temperature: 0.3,
      openAIApiKey,
      callbacks: langsmithConfig.tracingEnabled ? undefined : []
    })
    this.knowledgeBase = new SupportKnowledgeBase()
    this.initializeChains()

    logLangSmithStatus()
  }

  private initializeChains(): void {
    // Intent classification chain
    this.intentChain = RunnableSequence.from([
      PromptTemplate.fromTemplate(this.SUPPORT_INTENT_TEMPLATE),
      this.llm,
      new StringOutputParser(),
      this.parseSupportIntent.bind(this)
    ])

    // Response generation chain
    this.responseChain = RunnableSequence.from([
      PromptTemplate.fromTemplate(this.SUPPORT_RESPONSE_TEMPLATE),
      this.llm,
      new StringOutputParser()
    ])

    // Emergency detection chain
    this.emergencyChain = RunnableSequence.from([
      PromptTemplate.fromTemplate(this.EMERGENCY_DETECTION_TEMPLATE),
      this.llm,
      new StringOutputParser()
    ])

    // Escalation decision chain
    this.escalationChain = RunnableSequence.from([
      PromptTemplate.fromTemplate(this.ESCALATION_DECISION_TEMPLATE),
      this.llm,
      new StringOutputParser()
    ])
  }

  /**
   * Process customer support message
   */
  async processSupportMessage(
    message: string,
    context: SupportContext
  ): Promise<{
    intent: SupportIntent
    response: string
    quickReplies: string[]
    escalationRequired: boolean
    ticketCreated: boolean
    actions: string[]
  }> {
    const runConfig = getLangSmithRunConfig({
      userId: context.userProfile?.id,
      userName: context.userProfile?.name,
      hasSubscription: !!context.subscriptionInfo,
      messageLength: message.length,
      conversationLength: context.conversationHistory.length,
      tags: ['whatsapp-support', 'customer-service']
    })

    try {
      // Step 1: Check for emergency
      const emergencyCheck = await this.detectEmergency(message)
      if (emergencyCheck === 'EMERGENCY_TRUE') {
        return this.handleEmergencyResponse(context.userProfile?.name)
      }

      // Step 2: Classify intent
      const intent = await this.classifySupportIntent(message, context)

      // Step 3: Get relevant knowledge base entries
      const knowledgeBaseInfo = await this.getRelevantKnowledge(intent.category, message)

      // Step 4: Generate response
      const response = await this.generateSupportResponse(message, intent, context, knowledgeBaseInfo)

      // Step 5: Determine escalation needs
      const escalationDecision = await this.determineEscalation(message, intent, context)

      // Step 6: Create ticket if needed
      let ticketCreated = false
      if (this.shouldCreateTicket(intent, escalationDecision)) {
        await this.createSupportTicket(message, intent, context)
        ticketCreated = true
      }

      // Step 7: Generate quick replies
      const quickReplies = this.generateQuickReplies(intent, response)

      return {
        intent,
        response,
        quickReplies,
        escalationRequired: escalationDecision,
        ticketCreated,
        actions: intent.suggestedActions
      }
    } catch (error) {
      console.error('Error processing support message:', error)
      return this.handleErrorProcessing(context.userProfile?.name)
    }
  }

  /**
   * Classify support intent from message
   * C5: With input sanitization to prevent prompt injection
   */
  private async classifySupportIntent(message: string, context: SupportContext): Promise<SupportIntent> {
<<<<<<< HEAD
    // C5: Sanitize user input before LLM processing
    const sanitizedMessage = sanitizeUserInput(message)
    const sanitizedHistory = sanitizeHistory(context.conversationHistory)
    const history = sanitizedHistory.slice(-5).join(' | ')
=======
    // C5: Sanitize user input before passing to LLM
    const sanitizedMessage = sanitizeUserInput(message)
    const sanitizedHistory = sanitizeHistory(context.conversationHistory, 5)
    const history = sanitizedHistory.join(' | ')
>>>>>>> f1df1f2e
    const customerData = this.formatCustomerData(context)

    const runConfig = getLangSmithRunConfig({
      step: 'intent-classification',
      tags: ['intent', 'classification', 'support']
    })

    const result = await this.intentChain.invoke({
      message: sanitizedMessage,
      history,
      customerData
    }, runConfig)

    return result
  }

  /**
   * Parse intent analysis result
   */
  private async parseSupportIntent(result: string): Promise<SupportIntent> {
    try {
      // Remove markdown code blocks if present (```json and ```)
      const cleanedResult = result
        .replace(/```json\s*/g, '')
        .replace(/```\s*/g, '')
        .trim()

      const parsed = JSON.parse(cleanedResult)
      return {
        name: parsed.intent || 'general_inquiry',
        confidence: parsed.confidence || 0.5,
        category: this.parseCategory(parsed.category),
        priority: this.parsePriority(parsed.priority),
        escalationRequired: parsed.escalationRequired || false,
        entities: {
          sentiment: parsed.entities?.sentiment || 'neutral',
          urgency: parsed.entities?.urgency || 'medium',
          emotions: parsed.entities?.emotions || [],
          keywords: parsed.entities?.keywords || []
        },
        suggestedActions: parsed.suggestedActions || [],
        responseStrategy: parsed.responseStrategy || 'automated'
      }
    } catch (error) {
      console.error('Error parsing support intent:', error)
      return {
        name: 'general_inquiry',
        confidence: 0.3,
        category: TicketCategory.GENERAL,
        priority: TicketPriority.MEDIUM,
        escalationRequired: false,
        entities: {
          sentiment: 'neutral',
          urgency: 'medium',
          emotions: [],
          keywords: []
        },
        suggestedActions: ['provide_information'],
        responseStrategy: 'automated'
      }
    }
  }

  /**
   * Detect emergency in message
   * C5: With input sanitization
   */
  private async detectEmergency(message: string): Promise<string> {
    try {
<<<<<<< HEAD
      // C5: Sanitize user input before LLM processing
=======
      // C5: Sanitize input before emergency detection
>>>>>>> f1df1f2e
      const sanitizedMessage = sanitizeUserInput(message)

      const runConfig = getLangSmithRunConfig({
        step: 'emergency-detection',
        tags: ['emergency', 'safety', 'critical']
      })
      return await this.emergencyChain.invoke({ message: sanitizedMessage }, runConfig)
    } catch (error) {
      console.error('Error detecting emergency:', error)
      return 'EMERGENCY_FALSE'
    }
  }

  /**
   * Handle emergency response
   */
  private handleEmergencyResponse(customerName?: string): any {
    const emergencyResponse = `⚠️ **EMERGÊNCIA OFTALMOLÓGICA DETECTADA** ⚠️

${customerName ? `Olá ${customerName},` : 'Olá,'}

Sua mensagem indica uma possível emergência oftalmológica. **NÃO ESPERE!**

🚨 **PROCURE ATENDIMENTO MÉDICO IMEDIATO:**
- Pronto-socorro oftalmológico mais próximo
- Hospital com serviço de oftalmologia

📞 **CONTATO DIRETO COM SARAIVA VISION:**
- WhatsApp: (33) 98606-1427
- Telefone: (33) 98606-1427
- Disponível para emergências

📍 **CLÍNICA SARAIVA VISION:**
- Caratinga/MG
- Rua Catarina Maria Passos, 97 - Santa Zita

Sua visão é prioridade absoluta. Não adie o atendimento médico!`

    return {
      intent: {
        name: 'emergency',
        confidence: 1.0,
        category: TicketCategory.EMERGENCY,
        priority: TicketPriority.CRITICAL,
        escalationRequired: true,
        entities: { sentiment: 'negative', urgency: 'critical', emotions: ['fear', 'pain'], keywords: [] },
        suggestedActions: ['emergency_contact', 'immediate_medical_attention'],
        responseStrategy: 'escalation'
      } as SupportIntent,
      response: emergencyResponse,
      quickReplies: ['Ligar para Dr. Philipe', 'Encontrar hospital próximo'],
      escalationRequired: true,
      ticketCreated: false,
      actions: ['emergency_alert']
    }
  }

  /**
   * Generate support response
   * C5: With input sanitization to prevent prompt injection
   */
  private async generateSupportResponse(
    originalMessage: string,
    intent: SupportIntent,
    context: SupportContext,
    knowledgeBaseInfo: string
  ): Promise<string> {
<<<<<<< HEAD
    // C5: Sanitize user input before LLM processing
    const sanitizedMessage = sanitizeUserInput(originalMessage)
    const sanitizedCustomerName = sanitizeUserInput(context.userProfile?.name || 'Cliente', 100)
    const sanitizedTicketSubjects = context.previousTickets
      .slice(0, 3)
      .map(t => sanitizeUserInput(t.subject, 200))
      .join(', ') || 'Nenhum'

    const customerType = context.subscriptionInfo ? 'Assinante' : 'Potencial cliente'
    const subscriptionStatus = context.subscriptionInfo?.status || 'Não aplicável'
=======
    // C5: Sanitize all user-provided content
    const sanitizedMessage = sanitizeUserInput(originalMessage)
    const customerName = sanitizeUserInput(context.userProfile?.name || 'Cliente', 100)
    const customerType = context.subscriptionInfo ? 'Assinante' : 'Potencial cliente'
    const subscriptionStatus = context.subscriptionInfo?.status || 'Não aplicável'
    const recentHistory = context.previousTickets
      .slice(0, 3)
      .map(t => sanitizeUserInput(t.subject, 200))
      .join(', ') || 'Nenhum'
>>>>>>> f1df1f2e

    const specificInstructions = this.getSpecificInstructions(intent)

    const runConfig = getLangSmithRunConfig({
      step: 'response-generation',
      intent: intent.name,
      category: intent.category,
      priority: intent.priority,
      sentiment: intent.entities.sentiment,
      tags: ['response', 'generation', intent.category]
    })

    return await this.responseChain.invoke({
      customerName: sanitizedCustomerName,
      customerType,
      subscriptionStatus,
      recentHistory: sanitizedTicketSubjects,
      intent: intent.name,
      category: intent.category,
      priority: intent.priority,
      sentiment: intent.entities.sentiment,
      urgency: intent.entities.urgency,
      originalMessage: sanitizedMessage,
      knowledgeBase: knowledgeBaseInfo,
      specificInstructions
    }, runConfig)
  }

  /**
   * Get specific instructions based on intent
   */
  private getSpecificInstructions(intent: SupportIntent): string {
    const instructions = {
      subscription_pause: 'Oferecer opções de pausa, explicar processo, confirmar data de retorno',
      subscription_cancel: 'Expressar empatia, tentar retenção, explicar processo de cancelamento',
      payment_failed: 'Verificar status, oferecer soluções, guiar para pagamento bem-sucedido',
      delivery_tracking: 'Solicitar informações de rastreamento, fornecer status atual',
      product_exchange: 'Explicar política de troca, coletar informações necessárias',
      appointment_scheduling: 'Verificar disponibilidade, oferecer datas, confirmar agendamento',
      emergency: 'ENFOQUE EM SEGURANÇA! Direcionar para atendimento médico imediato',
      complaint: 'Demonstrar empatia, ouvir atentamente, oferecer soluções',
      compliment: 'Agradecer, reforçar positividade, solicitar feedback'
    }

    return instructions[intent.name as keyof typeof instructions] || 'Fornecer informação clara e útil, oferecer ajuda adicional'
  }

  /**
   * Determine if escalation is needed
   * C5: With input sanitization
   */
  private async determineEscalation(
    message: string,
    intent: SupportIntent,
    context: SupportContext
  ): Promise<boolean> {
    if (intent.escalationRequired || intent.priority >= TicketPriority.HIGH) {
      return true
    }

<<<<<<< HEAD
    // C5: Sanitize user input before LLM processing
    const sanitizedMessage = sanitizeUserInput(message)
    const sanitizedHistory = sanitizeHistory(context.conversationHistory)
    const conversationHistory = sanitizedHistory.slice(-10).join(' | ')
=======
    // C5: Sanitize user input and history
    const sanitizedMessage = sanitizeUserInput(message)
    const sanitizedHistory = sanitizeHistory(context.conversationHistory, 10)
    const conversationHistory = sanitizedHistory.join(' | ')
>>>>>>> f1df1f2e
    const attempts = context.conversationHistory.length

    try {
      const runConfig = getLangSmithRunConfig({
        step: 'escalation-decision',
        intent: intent.name,
        priority: intent.priority,
        attempts,
        tags: ['escalation', 'decision', 'routing']
      })

      const decision = await this.escalationChain.invoke({
        message: sanitizedMessage,
        intent: intent.name,
        priority: intent.priority,
        attempts,
        conversationHistory
      }, runConfig)

      return decision.includes('ESCALATE_TRUE')
    } catch (error) {
      console.error('Error determining escalation:', error)
      return intent.escalationRequired
    }
  }

  /**
   * Get relevant knowledge base entries
   */
  private async getRelevantKnowledge(category: TicketCategory, message: string): Promise<string> {
    try {
      const faqEntries = await this.knowledgeBase.searchFAQ(message, category)
      return faqEntries.slice(0, 3).map(faq => `Q: ${faq.question}\nA: ${faq.answer}`).join('\n\n')
    } catch (error) {
      console.error('Error getting relevant knowledge:', error)
      return ''
    }
  }

  /**
   * Generate quick replies based on intent and response
   */
  private generateQuickReplies(intent: SupportIntent, response: string): string[] {
    const quickReplyMap = {
      subscription_pause: ['Pausar 30 dias', 'Pausar 60 dias', 'Cancelar pausa'],
      subscription_cancel: ['Cancelar assinatura', 'Falar com atendente', 'Reconsiderar'],
      subscription_view: ['Ver detalhes', 'Próxima entrega', 'Alterar endereço'],
      subscription_reactivate: ['Reativar agora', 'Falar com atendente'],
      subscription_modify: ['Alterar endereço', 'Mudar plano', 'Falar com atendente'],
      payment_failed: ['Atualizar cartão', 'Pagar com PIX', 'Falar com atendente'],
      delivery_tracking: ['Rastrear pedido', 'Problemas na entrega', 'Falar com atendente'],
      product_exchange: ['Solicitar troca', 'Informações sobre produto', 'Falar com atendente'],
      appointment_scheduling: ['Agendar consulta', 'Ver disponibilidade', 'Cancelar agendamento'],
      general_inquiry: ['Falar com atendente', 'Ver produtos', 'Agendar consulta'],
      complaint: ['Falar com gerente', 'Registrar reclamação', 'Solicitar reembolso'],
      compliment: ['Avaliar serviço', 'Indicar amigos', 'Ver promoções']
    }

    return quickReplyMap[intent.name as keyof typeof quickReplyMap] || [
      'Falar com atendente',
      'Menu principal',
      'Ajuda adicional'
    ]
  }

  /**
   * Determine if ticket should be created
   */
  private shouldCreateTicket(intent: SupportIntent, escalationRequired: boolean): boolean {
    return (
      escalationRequired ||
      intent.priority >= TicketPriority.HIGH ||
      intent.responseStrategy !== 'automated' ||
      ['complaint', 'product_exchange', 'payment_failed', 'subscription_cancel'].includes(intent.name)
    )
  }

  /**
   * Create support ticket
   */
  private async createSupportTicket(message: string, intent: SupportIntent, context: SupportContext): Promise<void> {
    try {
      await supportTicketManager.createTicket({
        userId: context.userProfile?.id || 'unknown',
        customerInfo: {
          name: context.userProfile?.name || 'Cliente',
          email: context.userProfile?.email,
          phone: context.userProfile?.phone,
          whatsapp: context.userProfile?.whatsapp,
          subscriptionId: context.subscriptionInfo?.id,
          userId: context.userProfile?.id
        },
        subject: this.generateTicketSubject(intent),
        description: message,
        category: intent.category,
        priority: intent.priority,
        source: 'whatsapp',
        intent: intent.name,
        context: {
          previousMessages: context.conversationHistory,
          userHistory: context.userHistory,
          sentiment: intent.entities.sentiment,
          urgency: intent.entities.urgency
        },
        tags: [intent.name, intent.entities.sentiment, intent.priority.toString()]
      })
    } catch (error) {
      console.error('Error creating support ticket:', error)
    }
  }

  /**
   * Generate ticket subject
   */
  private generateTicketSubject(intent: SupportIntent): string {
    const subjectMap = {
      subscription_pause: 'Solicitação de pausa na assinatura',
      subscription_cancel: 'Solicitação de cancelamento',
      payment_failed: 'Problema com pagamento',
      delivery_tracking: 'Consulta sobre entrega',
      product_exchange: 'Solicitação de troca de produto',
      appointment_scheduling: 'Agendamento de consulta',
      emergency: 'EMERGÊNCIA OFTALMOLÓGICA',
      complaint: 'Reclamação de cliente',
      compliment: 'Elogio de cliente'
    }

    return subjectMap[intent.name as keyof typeof subjectMap] || 'Contato via WhatsApp'
  }

  /**
   * Handle error in processing
   */
  private handleErrorProcessing(customerName?: string): any {
    const fallbackResponse = `Olá ${customerName || 'cliente'}, tive uma dificuldade técnica. Um atendente humano já foi notificado para te ajudar melhor.`

    return {
      intent: {
        name: 'processing_error',
        confidence: 0.1,
        category: TicketCategory.TECHNICAL,
        priority: TicketPriority.MEDIUM,
        escalationRequired: true,
        entities: { sentiment: 'neutral', urgency: 'medium', emotions: [], keywords: [] },
        suggestedActions: ['human_agent'],
        responseStrategy: 'escalation'
      } as SupportIntent,
      response: fallbackResponse,
      quickReplies: ['Falar com atendente', 'Tentar novamente'],
      escalationRequired: true,
      ticketCreated: true,
      actions: ['escalate_to_human']
    }
  }

  // Helper methods
  private parseCategory(category: string): TicketCategory {
    const mapping: { [key: string]: TicketCategory } = {
      'BILLING': TicketCategory.BILLING,
      'TECHNICAL': TicketCategory.TECHNICAL,
      'PRODUCT': TicketCategory.PRODUCT,
      'DELIVERY': TicketCategory.DELIVERY,
      'ACCOUNT': TicketCategory.ACCOUNT,
      'COMPLAINT': TicketCategory.COMPLAINT,
      'COMPLIMENT': TicketCategory.COMPLIMENT,
      'EMERGENCY': TicketCategory.EMERGENCY,
      'GENERAL': TicketCategory.GENERAL
    }

    return mapping[category] || TicketCategory.GENERAL
  }

  private parsePriority(priority: string): TicketPriority {
    const mapping: { [key: string]: TicketPriority } = {
      'CRITICAL': TicketPriority.CRITICAL,
      'URGENT': TicketPriority.URGENT,
      'HIGH': TicketPriority.HIGH,
      'MEDIUM': TicketPriority.MEDIUM,
      'LOW': TicketPriority.LOW
    }

    return mapping[priority] || TicketPriority.MEDIUM
  }

  private formatCustomerData(context: SupportContext): string {
    const data = []
    if (context.userProfile?.name) data.push(`Nome: ${context.userProfile.name}`)
    if (context.userProfile?.subscriptionStatus) data.push(`Assinatura: ${context.userProfile.subscriptionStatus}`)
    if (context.previousTickets.length > 0) data.push(`Tickets anteriores: ${context.previousTickets.length}`)
    if (context.subscriptionInfo) data.push(`Plano: ${context.subscriptionInfo.planType}`)

    return data.join(' | ') || 'Novo cliente'
  }
}

// Singleton instance
export const langchainSupportProcessor = new LangChainSupportProcessor()<|MERGE_RESOLUTION|>--- conflicted
+++ resolved
@@ -367,17 +367,10 @@
    * C5: With input sanitization to prevent prompt injection
    */
   private async classifySupportIntent(message: string, context: SupportContext): Promise<SupportIntent> {
-<<<<<<< HEAD
-    // C5: Sanitize user input before LLM processing
-    const sanitizedMessage = sanitizeUserInput(message)
-    const sanitizedHistory = sanitizeHistory(context.conversationHistory)
-    const history = sanitizedHistory.slice(-5).join(' | ')
-=======
     // C5: Sanitize user input before passing to LLM
     const sanitizedMessage = sanitizeUserInput(message)
     const sanitizedHistory = sanitizeHistory(context.conversationHistory, 5)
     const history = sanitizedHistory.join(' | ')
->>>>>>> f1df1f2e
     const customerData = this.formatCustomerData(context)
 
     const runConfig = getLangSmithRunConfig({
@@ -447,11 +440,7 @@
    */
   private async detectEmergency(message: string): Promise<string> {
     try {
-<<<<<<< HEAD
-      // C5: Sanitize user input before LLM processing
-=======
       // C5: Sanitize input before emergency detection
->>>>>>> f1df1f2e
       const sanitizedMessage = sanitizeUserInput(message)
 
       const runConfig = getLangSmithRunConfig({
@@ -519,18 +508,6 @@
     context: SupportContext,
     knowledgeBaseInfo: string
   ): Promise<string> {
-<<<<<<< HEAD
-    // C5: Sanitize user input before LLM processing
-    const sanitizedMessage = sanitizeUserInput(originalMessage)
-    const sanitizedCustomerName = sanitizeUserInput(context.userProfile?.name || 'Cliente', 100)
-    const sanitizedTicketSubjects = context.previousTickets
-      .slice(0, 3)
-      .map(t => sanitizeUserInput(t.subject, 200))
-      .join(', ') || 'Nenhum'
-
-    const customerType = context.subscriptionInfo ? 'Assinante' : 'Potencial cliente'
-    const subscriptionStatus = context.subscriptionInfo?.status || 'Não aplicável'
-=======
     // C5: Sanitize all user-provided content
     const sanitizedMessage = sanitizeUserInput(originalMessage)
     const customerName = sanitizeUserInput(context.userProfile?.name || 'Cliente', 100)
@@ -540,7 +517,6 @@
       .slice(0, 3)
       .map(t => sanitizeUserInput(t.subject, 200))
       .join(', ') || 'Nenhum'
->>>>>>> f1df1f2e
 
     const specificInstructions = this.getSpecificInstructions(intent)
 
@@ -601,17 +577,10 @@
       return true
     }
 
-<<<<<<< HEAD
-    // C5: Sanitize user input before LLM processing
-    const sanitizedMessage = sanitizeUserInput(message)
-    const sanitizedHistory = sanitizeHistory(context.conversationHistory)
-    const conversationHistory = sanitizedHistory.slice(-10).join(' | ')
-=======
     // C5: Sanitize user input and history
     const sanitizedMessage = sanitizeUserInput(message)
     const sanitizedHistory = sanitizeHistory(context.conversationHistory, 10)
     const conversationHistory = sanitizedHistory.join(' | ')
->>>>>>> f1df1f2e
     const attempts = context.conversationHistory.length
 
     try {
