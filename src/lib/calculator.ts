--- conflicted
+++ resolved
@@ -1,39 +1,7 @@
 import { CalculatorInput, CalculatorResult } from '@/types'
 import { usagePatterns, lensTypes, planRecommendations, planPrices, consultationPrices } from '@/data/calculator-data'
 
-<<<<<<< HEAD
-export interface UnifiedCalculatorInput {
-  lensType: 'daily' | 'weekly' | 'monthly'
-  usagePattern: 'occasional' | 'regular' | 'daily'
-  customUsageDays?: number
-  annualContactLensCost?: number
-  annualConsultationCost?: number
-}
-
-export interface UnifiedCalculatorResult {
-  monthlyAvulso: number
-  monthlySubscription: number
-  monthlySavings: number
-  yearlyAvulso: number
-  yearlySubscription: number
-  yearlySavings: number
-  savingsPercentage: number
-  recommendedPlan: string
-  totalCurrentAnnualCost: number
-  totalSVLentesAnnualCost: number
-  totalAnnualSavings: number
-  includedConsultations: number
-  lensesPerMonth: number
-  costPerLens: {
-    current: number
-    subscription: number
-  }
-}
-
-export function calculateEconomy(input: UnifiedCalculatorInput): UnifiedCalculatorResult {
-=======
 export function calculateEconomy(input: CalculatorInput): CalculatorResult {
->>>>>>> f1df1f2e
   const usagePattern = usagePatterns.find(p => p.id === input.usagePattern)
   const lensType = lensTypes.find(l => l.id === input.lensType)
 
@@ -146,14 +114,6 @@
   const trimmed = value.trim()
   if (!trimmed) return null
 
-<<<<<<< HEAD
-  // Rejeitar se tiver ponto decimal
-  if (trimmed.includes('.') || trimmed.includes(',')) {
-    return null
-  }
-
-=======
->>>>>>> f1df1f2e
   const num = parseInt(trimmed, 10)
 
   if (isNaN(num) || num < 1 || num > 31) {
