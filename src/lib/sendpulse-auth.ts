/**
 * SendPulse OAuth2 Authentication
 * Generates API token from app_id and app_secret using SendPulse OAuth2 flow
 */

import { logger, LogCategory } from './logger'

interface TokenResponse {
  access_token: string
  token_type: string
  expires_in: number
}

export class SendPulseAuth {
  private appId: string
  private appSecret: string
  private tokenUrl = 'https://api.sendpulse.com/oauth/access_token'
  private cachedToken: string | null = null
  private tokenExpiry: number = 0
  // P1: Performance optimizations
  private refreshPromise: Promise<string> | null = null // Prevent concurrent refresh
  private proactiveRefreshThreshold: number = 300 // Refresh 5min before expiry
  private retryAttempts: number = 3
  private retryDelayMs: number = 1000

  constructor() {
    // C2: Validate required credentials at startup
    const appId = process.env.SENDPULSE_APP_ID
    const appSecret = process.env.SENDPULSE_APP_SECRET

    if (!appId || !appSecret) {
      throw new Error(
        'SendPulse credentials not configured. Required environment variables: ' +
        'SENDPULSE_APP_ID and SENDPULSE_APP_SECRET'
      )
    }

    this.appId = appId
    this.appSecret = appSecret
  }

  /**
   * Get access token (cached or fresh)
<<<<<<< HEAD
   * P1: Enhanced with proactive refresh and concurrency control
=======
   * P1: Implements proactive refresh to prevent expiry during use
>>>>>>> f1df1f2e
   */
  async getAccessToken(): Promise<string> {
    const now = Date.now()
    const timeUntilExpiry = Math.floor((this.tokenExpiry - now) / 1000)

    // P1: Return cached token if still valid (not near expiry)
    if (this.cachedToken && timeUntilExpiry > this.proactiveRefreshThreshold) {
<<<<<<< HEAD
      return this.cachedToken
    }

    // P1: Proactive refresh - token is close to expiry but still valid
    if (this.cachedToken && timeUntilExpiry > 0 && timeUntilExpiry <= this.proactiveRefreshThreshold) {
      console.log(`[SendPulse Auth] Proactive token refresh (expires in ${timeUntilExpiry}s)`)
      // Trigger background refresh but return current token
      this.generateTokenWithLock().catch(err =>
        console.error('[SendPulse Auth] Background refresh failed:', err.message)
      )
      return this.cachedToken
    }

    // P1: Token expired or missing - wait for new token
    return await this.generateTokenWithLock()
  }

  /**
   * P1: Generate token with concurrency lock to prevent multiple simultaneous requests
   */
  private async generateTokenWithLock(): Promise<string> {
    // If a refresh is already in progress, wait for it
    if (this.refreshPromise) {
      console.log('[SendPulse Auth] Token refresh already in progress, waiting...')
      return await this.refreshPromise
    }

    // Start new refresh and store promise
    this.refreshPromise = this.generateTokenWithRetry()
      .finally(() => {
        // Clear promise when done
        this.refreshPromise = null
      })

    return await this.refreshPromise
  }

  /**
   * P1: Generate token with retry logic and exponential backoff
   */
  private async generateTokenWithRetry(): Promise<string> {
    let lastError: Error | null = null

    for (let attempt = 1; attempt <= this.retryAttempts; attempt++) {
      try {
        return await this.generateToken()
      } catch (error) {
        lastError = error as Error

        if (attempt < this.retryAttempts) {
          const delayMs = this.retryDelayMs * Math.pow(2, attempt - 1) // Exponential backoff
          console.log(`[SendPulse Auth] Retry ${attempt}/${this.retryAttempts} after ${delayMs}ms...`)
          await new Promise(resolve => setTimeout(resolve, delayMs))
        }
      }
    }

    throw lastError || new Error('Token generation failed after retries')
=======
      return this.cachedToken
    }

    // P1: Proactive refresh - token is close to expiry but still valid
    if (this.cachedToken && timeUntilExpiry > 0 && timeUntilExpiry <= this.proactiveRefreshThreshold) {
      logger.info(LogCategory.SENDPULSE, 'Proactive token refresh', {
        expiresIn: timeUntilExpiry
      })
      // Trigger background refresh but return current token
      this.generateTokenWithLock().catch(err =>
        logger.error(LogCategory.SENDPULSE, 'Background refresh failed', {
          error: err.message
        })
      )
      return this.cachedToken
    }

    // P1: Token expired or missing - wait for new token
    return await this.generateTokenWithLock()
>>>>>>> f1df1f2e
  }

  /**
   * Generate new access token from SendPulse OAuth2
   */
  private async generateToken(): Promise<string> {
    try {
      if (!this.appId || !this.appSecret) {
        throw new Error('SendPulse app_id and app_secret not configured')
      }

      const response = await fetch(this.tokenUrl, {
        method: 'POST',
        headers: {
          'Content-Type': 'application/json'
        },
        body: JSON.stringify({
          grant_type: 'client_credentials',
          client_id: this.appId,
          client_secret: this.appSecret
        })
      })

      if (!response.ok) {
        const text = await response.text()
        // Log error without exposing sensitive response data
<<<<<<< HEAD
        console.error('[SendPulse Auth] OAuth failed:', {
=======
        logger.error(LogCategory.SENDPULSE, 'OAuth failed', {
>>>>>>> f1df1f2e
          status: response.status,
          statusText: response.statusText
        })

        const errorData = JSON.parse(text || '{}')
        throw new Error(
          `SendPulse OAuth error: ${response.status} - ${
            errorData.error_description || response.statusText
          }`
        )
      }

      const text = await response.text()

      // C3: Safe JSON parsing with validation
      let data: TokenResponse
      try {
        data = JSON.parse(text)

        // Validate token response structure
        if (!data.access_token || typeof data.access_token !== 'string') {
          throw new Error('Invalid token response: missing or invalid access_token')
        }
        if (!data.expires_in || typeof data.expires_in !== 'number') {
          throw new Error('Invalid token response: missing or invalid expires_in')
        }
      } catch (parseError) {
        throw new Error(
          `Failed to parse SendPulse token response: ${
            parseError instanceof Error ? parseError.message : 'Invalid JSON'
          }`
        )
      }

      // C1: Log success WITHOUT exposing token
<<<<<<< HEAD
      console.log('[SendPulse Auth] Token generated successfully')
      console.log('[SendPulse Auth] Token expires in:', data.expires_in, 'seconds')
=======
      logger.info(LogCategory.SENDPULSE, 'Token generated successfully', {
        expiresIn: data.expires_in
      })
>>>>>>> f1df1f2e

      // Cache token (expires_in is in seconds, subtract 60s for safety margin)
      this.cachedToken = data.access_token
      this.tokenExpiry = Date.now() + (data.expires_in - 60) * 1000

      return data.access_token

    } catch (error) {
      // C1: Log error without exposing sensitive data
<<<<<<< HEAD
      console.error('[SendPulse Auth] Token generation failed:', {
=======
      logger.error(LogCategory.SENDPULSE, 'Token generation failed', {
>>>>>>> f1df1f2e
        error: error instanceof Error ? error.message : 'Unknown error',
        // Do NOT log request/response bodies
      })
      throw error
    }
  }

  /**
   * P1: Generate token with concurrency control
   * Prevents multiple simultaneous refresh requests
   */
  private async generateTokenWithLock(): Promise<string> {
    // If a refresh is already in progress, wait for it
    if (this.refreshPromise) {
      logger.info(LogCategory.SENDPULSE, 'Token refresh already in progress, waiting...')
      return await this.refreshPromise
    }

    // Start new refresh and store promise
    this.refreshPromise = this.generateTokenWithRetry()
      .finally(() => {
        // Clear promise when done
        this.refreshPromise = null
      })

    return await this.refreshPromise
  }

  /**
   * P1: Generate token with exponential backoff retry
   */
  private async generateTokenWithRetry(): Promise<string> {
    let lastError: Error | null = null

    for (let attempt = 1; attempt <= this.retryAttempts; attempt++) {
      try {
        return await this.generateToken()
      } catch (error) {
        lastError = error as Error

        if (attempt < this.retryAttempts) {
          const delayMs = this.retryDelayMs * Math.pow(2, attempt - 1) // Exponential backoff
          logger.warn(LogCategory.SENDPULSE, `Retry ${attempt}/${this.retryAttempts}`, {
            delayMs,
            error: lastError.message
          })
          await new Promise(resolve => setTimeout(resolve, delayMs))
        }
      }
    }

    throw lastError || new Error('Token generation failed after retries')
  }

  /**
   * Force token refresh
   */
  async refreshToken(): Promise<string> {
    this.cachedToken = null
    this.tokenExpiry = 0
    return await this.generateTokenWithLock()
  }

  /**
   * Check if token is valid
   */
  isTokenValid(): boolean {
    return !!(this.cachedToken && Date.now() < this.tokenExpiry)
  }

  /**
   * Get token info
   */
  getTokenInfo() {
    return {
      hasToken: !!this.cachedToken,
      isValid: this.isTokenValid(),
      expiresIn: this.tokenExpiry > 0 ? Math.floor((this.tokenExpiry - Date.now()) / 1000) : 0
    }
  }
}

// Singleton instance
export const sendPulseAuth = new SendPulseAuth()<|MERGE_RESOLUTION|>--- conflicted
+++ resolved
@@ -41,11 +41,7 @@
 
   /**
    * Get access token (cached or fresh)
-<<<<<<< HEAD
-   * P1: Enhanced with proactive refresh and concurrency control
-=======
    * P1: Implements proactive refresh to prevent expiry during use
->>>>>>> f1df1f2e
    */
   async getAccessToken(): Promise<string> {
     const now = Date.now()
@@ -53,66 +49,6 @@
 
     // P1: Return cached token if still valid (not near expiry)
     if (this.cachedToken && timeUntilExpiry > this.proactiveRefreshThreshold) {
-<<<<<<< HEAD
-      return this.cachedToken
-    }
-
-    // P1: Proactive refresh - token is close to expiry but still valid
-    if (this.cachedToken && timeUntilExpiry > 0 && timeUntilExpiry <= this.proactiveRefreshThreshold) {
-      console.log(`[SendPulse Auth] Proactive token refresh (expires in ${timeUntilExpiry}s)`)
-      // Trigger background refresh but return current token
-      this.generateTokenWithLock().catch(err =>
-        console.error('[SendPulse Auth] Background refresh failed:', err.message)
-      )
-      return this.cachedToken
-    }
-
-    // P1: Token expired or missing - wait for new token
-    return await this.generateTokenWithLock()
-  }
-
-  /**
-   * P1: Generate token with concurrency lock to prevent multiple simultaneous requests
-   */
-  private async generateTokenWithLock(): Promise<string> {
-    // If a refresh is already in progress, wait for it
-    if (this.refreshPromise) {
-      console.log('[SendPulse Auth] Token refresh already in progress, waiting...')
-      return await this.refreshPromise
-    }
-
-    // Start new refresh and store promise
-    this.refreshPromise = this.generateTokenWithRetry()
-      .finally(() => {
-        // Clear promise when done
-        this.refreshPromise = null
-      })
-
-    return await this.refreshPromise
-  }
-
-  /**
-   * P1: Generate token with retry logic and exponential backoff
-   */
-  private async generateTokenWithRetry(): Promise<string> {
-    let lastError: Error | null = null
-
-    for (let attempt = 1; attempt <= this.retryAttempts; attempt++) {
-      try {
-        return await this.generateToken()
-      } catch (error) {
-        lastError = error as Error
-
-        if (attempt < this.retryAttempts) {
-          const delayMs = this.retryDelayMs * Math.pow(2, attempt - 1) // Exponential backoff
-          console.log(`[SendPulse Auth] Retry ${attempt}/${this.retryAttempts} after ${delayMs}ms...`)
-          await new Promise(resolve => setTimeout(resolve, delayMs))
-        }
-      }
-    }
-
-    throw lastError || new Error('Token generation failed after retries')
-=======
       return this.cachedToken
     }
 
@@ -132,7 +68,6 @@
 
     // P1: Token expired or missing - wait for new token
     return await this.generateTokenWithLock()
->>>>>>> f1df1f2e
   }
 
   /**
@@ -159,11 +94,7 @@
       if (!response.ok) {
         const text = await response.text()
         // Log error without exposing sensitive response data
-<<<<<<< HEAD
-        console.error('[SendPulse Auth] OAuth failed:', {
-=======
         logger.error(LogCategory.SENDPULSE, 'OAuth failed', {
->>>>>>> f1df1f2e
           status: response.status,
           statusText: response.statusText
         })
@@ -199,14 +130,9 @@
       }
 
       // C1: Log success WITHOUT exposing token
-<<<<<<< HEAD
-      console.log('[SendPulse Auth] Token generated successfully')
-      console.log('[SendPulse Auth] Token expires in:', data.expires_in, 'seconds')
-=======
       logger.info(LogCategory.SENDPULSE, 'Token generated successfully', {
         expiresIn: data.expires_in
       })
->>>>>>> f1df1f2e
 
       // Cache token (expires_in is in seconds, subtract 60s for safety margin)
       this.cachedToken = data.access_token
@@ -216,11 +142,7 @@
 
     } catch (error) {
       // C1: Log error without exposing sensitive data
-<<<<<<< HEAD
-      console.error('[SendPulse Auth] Token generation failed:', {
-=======
       logger.error(LogCategory.SENDPULSE, 'Token generation failed', {
->>>>>>> f1df1f2e
         error: error instanceof Error ? error.message : 'Unknown error',
         // Do NOT log request/response bodies
       })
