# See https://help.github.com/articles/ignoring-files/ for more about ignoring files.

# dependencies
/node_modules
/.pnp
.pnp.js
.yarn/install-state.gz

# testing
/coverage

# next.js
/.next/
/out/

# production
/build

# misc
.DS_Store
*.pem

# debug
npm-debug.log*
yarn-debug.log*
yarn-error.log*

# local env files
.env*.local
.env
.env.production
.env.tmp

# vercel
.vercel

# typescript
*.tsbuildinfo
next-env.d.ts

# IDE
.vscode/
.idea/
*.swp
*.swo

# OS
Thumbs.db

# Backup files
*.backup
*.bak
*.bak2
*.old
*.tmp

.github/instructions/kluster-code-verify.instructions.md
.kluster

/generated/prisma
<<<<<<< HEAD
.venv/
=======

# Replit state files
.local/
*.bin

# Temporary files
*.tmp
>>>>>>> 9664239e
<|MERGE_RESOLUTION|>--- conflicted
+++ resolved
@@ -47,25 +47,14 @@
 # OS
 Thumbs.db
 
-# Backup files
-*.backup
-*.bak
-*.bak2
-*.old
-*.tmp
-
 .github/instructions/kluster-code-verify.instructions.md
 .kluster
 
 /generated/prisma
-<<<<<<< HEAD
-.venv/
-=======
 
 # Replit state files
 .local/
 *.bin
 
 # Temporary files
-*.tmp
->>>>>>> 9664239e
+*.tmp